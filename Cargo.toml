--- conflicted
+++ resolved
@@ -21,7 +21,6 @@
 serde = "1.0.163"
 serde_with = "3.0.0"
 ordered-float = "3.7.0"
-<<<<<<< HEAD
 tonic = "0.9.2"
 prost = "0.11.9"
 tokio-stream = {version = "0.1.14", features = ["sync"]}
@@ -31,9 +30,7 @@
 
 [build-dependencies]
 tonic-build = "0.9.2"
-=======
 rand = "0.8.5"
->>>>>>> c9a23ca9
 
 
 [[bin]]
